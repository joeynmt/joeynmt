# &nbsp; ![Joey-NMT](joey2-small.png) Joey NMT
[![build](https://github.com/may-/joeynmt/actions/workflows/main.yml/badge.svg)](https://github.com/may-/joeynmt/actions/workflows/main.yml)
[![License](https://img.shields.io/badge/License-Apache_2.0-blue.svg)](https://opensource.org/licenses/Apache-2.0)


<<<<<<< HEAD
## What's new

- 18th March 2023: upgraded to JoeyNMT v2.3.0

- 12th January 2023: upgraded to JoeyNMT v2.2.0

- 26th December 2022:  [＠IT](https://atmarkit.itmedia.co.jp) にて、 [「Python＋Pytorch」と「JoeyNMT」で学ぶニューラル機械翻訳](https://atmarkit.itmedia.co.jp/ait/articles/2212/26/news016.html) の記事が電子書籍化されました。

- 4th September 2022: upgraded to JoeyNMT v2.1.0


=======
>>>>>>> 24096a46
## Goal and Purpose
:koala: Joey NMT framework is developed for educational purposes.
It aims to be a **clean** and **minimalistic** code base to help novices 
find fast answers to the following questions.
- :grey_question: How to implement classic NMT architectures (RNN and Transformer) in PyTorch?
- :grey_question: What are the building blocks of these architectures and how do they interact?
- :grey_question: How to modify these blocks (e.g. deeper, wider, ...)?
- :grey_question: How to modify the training procedure (e.g. add a regularizer)?

In contrast to other NMT frameworks, we will **not** aim for the most recent features
or speed through engineering or training tricks since this often goes in hand with an
increase in code complexity and a decrease in readability. :eyes:

However, Joey NMT re-implements baselines from major publications.

Check out the detailed [documentation](https://joeynmt.readthedocs.io) and our
[paper](https://arxiv.org/abs/1907.12484).

## Contributors
Joey NMT was initially developed and is maintained by [Jasmijn Bastings](https://bastings.github.io/) (University of Amsterdam)
and [Julia Kreutzer](https://juliakreutzer.github.io/) (Heidelberg University), now both at Google Research.
[Mayumi Ohta](https://www.isi.fraunhofer.de/en/competence-center/innovations-wissensoekonomie/mitarbeiter/ohta.html)
at Fraunhofer Institute is continuing the legacy.

Welcome to our new contributors :hearts:, please don't hesitate to open a PR or an issue
if there's something that needs improvement!

## Features
Joey NMT implements the following features (aka the minimalist toolkit of NMT :wrench:):
- Recurrent Encoder-Decoder with GRUs or LSTMs
- Transformer Encoder-Decoder
- Attention Types: MLP, Dot, Multi-Head, Bilinear
- Word-, BPE- and character-based tokenization
- BLEU, ChrF evaluation
- Beam search with length penalty and greedy decoding
- Customizable initialization
- Attention visualization
- Learning curve plotting
- Scoring hypotheses and references
- Multilingual translation with language tags


## Installation
Joey NMT is built on [PyTorch](https://pytorch.org/). Please make sure you have a compatible environment.
We tested Joey NMT v2.3 with
- python 3.11
- torch 2.1.2
- cuda 12.1

> :warning: **Warning**
> When running on **GPU** you need to manually install the suitable PyTorch version 
> for your [CUDA](https://developer.nvidia.com/cuda-zone) version.
> For example, you can install PyTorch 2.1.2 with CUDA v12.1 as follows:
> ```
> $ pip install --upgrade torch==2.1.2 --index-url https://download.pytorch.org/whl/cu121
> ```
> See [PyTorch installation instructions](https://pytorch.org/get-started/locally/).


You can install Joey NMT either A. via [pip](https://pypi.org/project/joeynmt/) or B. from source.

### A. Via pip (the latest stable version)
```bash
$ pip install joeynmt
```

### B. From source (for local development)
<<<<<<< HEAD
1. Clone this repository:
  ```bash
  $ git clone https://github.com/may-/joeynmt.git
  $ cd joeynmt
  ```
2. Install Joey NMT and it's requirements:
  ```bash
  $ pip install -e .
  ```
3. Run the unit tests:
  ```bash
  $ python -m unittest
  ```
=======
```bash
$ git clone https://github.com/joeynmt/joeynmt.git  # Clone this repository
$ cd joeynmt
$ python -m pip install -e .  # Install Joey NMT and it's requirements
$ python -m unittest  # Run the unit tests
```
>>>>>>> 24096a46


## Change logs
### v2.3
<<<<<<< HEAD
- compatibility with torch 2.0 tested
- introduced [DistributedDataParallel](https://pytorch.org/tutorials/beginner/dist_overview.html)
- implemented prompting, see [notebooks/torchhub.ipynb](notebooks/torchhub.ipynb)
=======
- introduced [DistributedDataParallel](https://pytorch.org/tutorials/beginner/dist_overview.html).
- implemented language tags, see [notebooks/torchhub.ipynb](notebooks/torchhub.ipynb)
- released a [iwslt14 de-en-fr multilingual model](https://huggingface.co/may-ohta/iwslt14_prompt) trained using DDP
- special symbols definition refactoring
>>>>>>> 24096a46
- configuration refactoring
- autocast refactoring
- enabled activation function selection
- bugfixes
- upgrade to python 3.11, torch 2.1.2

<details><summary>previous releases</summary>

### v2.2
- compatibility with torch 2.0 tested
- torchhub introduced
- bugfixes, minor refactoring

### v2.1
- upgrade to python 3.10, torch 1.12
- replace Automated Mixed Precision from NVIDA's amp to Pytorch's amp package
- replace [discord.py](https://github.com/Rapptz/discord.py) with [pycord](https://github.com/Pycord-Development/pycord) in the Discord Bot demo
- data iterator refactoring
- add wmt14 ende / deen benchmark trained on v2 from scratch
- add tokenizer tutorial
- minor bugfixes


### v2.0 *Breaking change!*
- upgrade to python 3.9, torch 1.11
- `torchtext.legacy` dependencies are completely replaced by `torch.utils.data`
- `joeynmt/tokenizers.py`: handles tokenization internally (also supports bpe-dropout!)
- `joeynmt/datasets.py`: loads data from plaintext, tsv, and huggingface's [datasets](https://github.com/huggingface/datasets)
- `scripts/build_vocab.py`: trains subwords, creates joint vocab
- enhancement in decoding
  - scoring with hypotheses or references
  - repetition penalty, ngram blocker
  - attention plots for transformers
- yapf, isort, flake8 introduced
- bugfixes, minor refactoring

> :warning: **Warning**
> The models trained with Joey NMT v1.x can be decoded with Joey NMT v2.0.
> But there is no guarantee that you can reproduce the same score as before.

### v1.4
- upgrade to sacrebleu 2.0, python 3.7, torch 1.8
- bugfixes

### v1.3
- upgrade to torchtext 0.9 (torchtext -> torchtext.legacy)
- n-best decoding
- demo colab notebook

### v1.0
- Multi-GPU support
- fp16 (half precision) support

</details>

## Documentation & Tutorials

We also updated the [documentation](https://joeynmt.readthedocs.io) thoroughly for Joey NMT 2.0!

For details, follow the tutorials in [notebooks](notebooks) dir.
#### v2.x
<<<<<<< HEAD
- [quick start with joeynmt2](notebooks/joey_v2_demo.ipynb)
- [fine tuning tutorial](notebooks/fine_tuning_tutorial_enja.ipynb)
- [tokenizer tutorial](notebooks/tokenizer_tutorial_en.ipynb)
- [joeyS2T ASR tutorial](https://github.com/may-/joeys2t/blob/main/notebooks/joeyS2T_ASR_tutorial.ipynb)
=======
- [quick start with joeynmt2](notebooks/joey_v2_demo.ipynb) This quick start guide walks you step-by-step through the installation, data preparation, training, and evaluation.
- [torch hub interface](notebooks/torchhub.ipynb) How to generate translation from a pretrained model
>>>>>>> 24096a46

#### v1.x
- [demo notebook](notebooks/joey_v1_demo.ipynb)
- [starter notebook](https://github.com/masakhane-io/masakhane-mt/blob/master/starter_notebook-custom-data.ipynb) Masakhane - Machine Translation for African Languages in [masakhane-io](https://github.com/masakhane-io/masakhane-mt)
- [joeynmt toy models](https://github.com/bricksdont/joeynmt-toy-models) Collection of Joey NMT scripts by [@bricksdont](https://github.com/bricksdont)

## Usage
> :warning: **Warning**
> For Joey NMT v1.x, please refer the archive [here](docs/JoeyNMT_v1.md).

Joey NMT has 3 modes: `train`, `test`, and `translate`, and all of them takes a
[YAML](https://yaml.org/)-style config file as argument.
You can find examples in the `configs` directory.
`transformer_small.yaml` contains a detailed explanation of configuration options.

Most importantly, the configuration contains the description of the model architecture
(e.g. number of hidden units in the encoder RNN), paths to the training, development and
test data, and the training hyperparameters (learning rate, validation frequency etc.).

> :memo: **Info**
> Note that subword model training and joint vocabulary creation is not included
> in the 3 modes above, has to be done separately.
> We provide a script that takes care of it: `scritps/build_vocab.py`.
> ```
> $ python scripts/build_vocab.py configs/transformer_small.yaml --joint
> ```

### `train` mode
For training, run 
```bash
$ python -m joeynmt train configs/transformer_small.yaml
```
This will train a model on the training data, validate on validation data, and store
model parameters, vocabularies, validation outputs. All needed information should be
specified in the `data`, `training` and `model` sections of the config file (here
`configs/transformer_small.yaml`).

```
model_dir/
├── *.ckpt          # checkpoints
├── *.hyps          # translated texts at validation
├── config.yaml     # config file
├── spm.model       # sentencepiece model / subword-nmt codes file
├── src_vocab.txt   # src vocab
├── trg_vocab.txt   # trg vocab
├── train.log       # train log
└── validation.txt  # validation scores
```

> :bulb: **Tip**
> Be careful not to overwrite `model_dir`, set `overwrite: False` in the config file.



### `test` mode
This mode will generate translations for validation and test set (as specified in the
configuration) in `model_dir/out.[dev|test]`.
```
$ python -m joeynmt test configs/transformer_small.yaml
```
You can specify the ckpt path explicitly in the config file. If `load_model` is not given
in the config, the best model in `model_dir` will be used to generate translations.

You can specify i.e. [sacrebleu](https://github.com/mjpost/sacrebleu) options in the
`test` section of the config file.

> :bulb: **Tip**
> `scripts/average_checkpoints.py` will generate averaged checkpoints for you.
> ```
> $ python scripts/average_checkpoints.py --inputs model_dir/*00.ckpt --output model_dir/avg.ckpt
> ```

If you want to output the log-probabilities of the hypotheses or references, you can
specify `return_score: 'hyp'` or `return_score: 'ref'` in the testing section of the
config. And run `test` with `--output_path` and `--save_scores` options.
```
$ python -m joeynmt test configs/transformer_small.yaml --output-path model_dir/pred --save-scores
```
This will generate `model_dir/pred.{dev|test}.{scores|tokens}` which contains scores and corresponding tokens.

> :memo: **Info**
> - If you set `return_score: 'hyp'` with greedy decoding, then token-wise scores will be returned. The beam search will return sequence-level scores, because the scores are summed up per sequence during beam exploration.
> - If you set `return_score: 'ref'`, the model looks up the probabilities of the given ground truth tokens, and both decoding and evaluation will be skipped.
> - If you specify `n_best` >1 in config, the first translation in the nbest list will be used in the evaluation.



### `translate` mode
This mode accepts inputs from stdin and generate translations.

- File translation
  ```
  $ python -m joeynmt translate configs/transformer_small.yaml < my_input.txt > output.txt
  ```

- Interactive translation
  ```
  $ python -m joeynmt translate configs/transformer_small.yaml
  ```
  You'll be prompted to type an input sentence. Joey NMT will then translate with the 
  model specified in the config file.

  > :bulb: **Tip**
  > Interactive `translate` mode doesn't work with Multi-GPU.
  > Please run it on single GPU or CPU.



## Benchmarks & pretrained models

### iwslt14 de/en/fr multilingual

We trained this multilingual model with JoeyNMT v2.3.0 using DDP.

Direction | Architecture | tok | dev | test | #params | download
--------- | :----------: | :-- | --: | ---: | ------: | :-------
en->de    | Transformer  | sentencepiece | - | 28.88 | 200M | [iwslt14_prompt](https://huggingface.co/may-ohta/iwslt14_prompt)
de->en    |  |  | - | 35.28 |  |
en->fr    |  |  | - | 38.86 |  |
fr->en    |  |  | - | 40.35 |  |

sacrebleu signature: `nrefs:1|case:lc|eff:no|tok:13a|smooth:exp|version:2.4.0`


### wmt14 ende / deen

We trained the models with JoeyNMT v2.1.0 from scratch.  
cf) [wmt14 deen leaderboard](https://paperswithcode.com/sota/machine-translation-on-wmt2014-german-english) in paperswithcode

Direction | Architecture | tok | dev | test | #params | download
--------- | :----------: | :-- | --: | ---: | ------: | :-------
en->de | Transformer | sentencepiece | 24.36 | 24.38 | 60.5M | [wmt14_ende.tar.gz](https://cl.uni-heidelberg.de/statnlpgroup/joeynmt2/wmt14_ende.tar.gz) (766M)
de->en | Transformer | sentencepiece | 30.60 | 30.51 | 60.5M | [wmt14_deen.tar.gz](https://cl.uni-heidelberg.de/statnlpgroup/joeynmt2/wmt14_deen.tar.gz) (766M)

sacrebleu signature: `nrefs:1|case:mixed|eff:no|tok:13a|smooth:exp|version:2.2.0`

---

> :warning: **Warning**
> The following models are trained with JoeynNMT v1.x, and decoded with Joey NMT v2.0. 
> See `config_v1.yaml` and `config_v2.yaml` in the linked zip, respectively.
> Joey NMT v1.x benchmarks are archived [here](docs/benchmarks_v1.md).

### iwslt14 deen

Pre-processing with Moses decoder tools as in [this script](scripts/get_iwslt14_bpe.sh).

Direction | Architecture | tok | dev | test | #params | download
--------- | :----------: | :-- | --: | ---: | ------: | :-------
de->en | RNN | subword-nmt | 31.77 | 30.74 | 61M | [rnn_iwslt14_deen_bpe.tar.gz](https://cl.uni-heidelberg.de/statnlpgroup/joeynmt2/rnn_iwslt14_deen_bpe.tar.gz) (672MB)
de->en | Transformer | subword-nmt | 34.53 | 33.73 | 19M | [transformer_iwslt14_deen_bpe.tar.gz](https://cl.uni-heidelberg.de/statnlpgroup/joeynmt2/transformer_iwslt14_deen_bpe.tar.gz) (221MB)

sacrebleu signature: `nrefs:1|case:lc|eff:no|tok:13a|smooth:exp|version:2.0.0`

> :memo: **Info**
> For interactive translate mode, you should specify `pretokenizer: "moses"` in the both src's and trg's `tokenizer_cfg`,
> so that you can input raw sentence. Then `MosesTokenizer` and `MosesDetokenizer` will be applied internally.
> For test mode, we used the preprocessed texts as input and set `pretokenizer: "none"` in the config.

### Masakhane JW300 afen / enaf

We picked the pretrained models and configs (bpe codes file etc.) from [masakhane.io](https://github.com/masakhane-io/masakhane-mt).

Direction | Architecture | tok | dev | test | #params | download
--------- | :----------: | :-- | --: | ---: | ------: | :-------
af->en | Transformer | subword-nmt | - | 57.70 | 46M | [transformer_jw300_afen.tar.gz](https://cl.uni-heidelberg.de/statnlpgroup/joeynmt2/transformer_jw300_afen.tar.gz) (525MB)
en->af | Transformer | subword-nmt | 47.24 | 47.31 | 24M | [transformer_jw300_enaf.tar.gz](https://cl.uni-heidelberg.de/statnlpgroup/joeynmt2/transformer_jw300_enaf.tar.gz) (285MB)

sacrebleu signature: `nrefs:1|case:mixed|eff:no|tok:intl|smooth:exp|version:2.0.0`

### JParaCrawl enja / jaen

For training, we split JparaCrawl v2 into train and dev set and trained a model on them.
Please check the preprocessing script [here](https://github.com/joeynmt/joeynmt/blob/v2.2/scripts/get_jparacrawl.sh).
We tested then on [kftt](http://www.phontron.com/kftt/) test set and [wmt20](https://data.statmt.org/wmt20/translation-task/) test set, respectively. 

Direction | Architecture | tok | wmt20 | kftt | #params | download
--------- | ------------ | :-- | ---: | ------: | ------: | :-------
en->ja | Transformer | sentencepiece | 17.66 | 14.31 | 225M | [jparacrawl_enja.tar.gz](https://cl.uni-heidelberg.de/statnlpgroup/joeynmt2/jparacrawl_enja.tar.gz) (2.3GB)
ja->en | Transformer | sentencepiece | 14.97 | 11.49 | 221M | [jparacrawl_jaen.tar.gz](https://cl.uni-heidelberg.de/statnlpgroup/joeynmt2/jparacrawl_jaen.tar.gz) (2.2GB)

sacrebleu signature: 
- en->ja `nrefs:1|case:mixed|eff:no|tok:ja-mecab-0.996-IPA|smooth:exp|version:2.0.0`
- ja->en `nrefs:1|case:mixed|eff:no|tok:intl|smooth:exp|version:2.0.0`

*Note: In wmt20 test set, `newstest2020-enja` has 1000 examples, `newstest2020-jaen` has 993 examples.*

## Coding
In order to keep the code clean and readable, we make use of:
- Style checks:
  - [pylint](https://pylint.pycqa.org/) with (mostly) PEP8 conventions, see `.pylintrc`.
  - [yapf](https://github.com/google/yapf), [isort](https://github.com/PyCQA/isort),
    and [flake8](https://flake8.pycqa.org/); see `.style.yapf`, `setup.cfg` and `Makefile`.
- Typing: Every function has documented input types.
- Docstrings: Every function, class and module has docstrings describing their purpose and usage.
- Unittests: Every module has unit tests, defined in `test/unit/`.

To ensure the repository stays clean, unittests and linters are triggered by github's
workflow on every push or pull request to `main` branch. Before you create a pull request,
you can check the validity of your modifications with the following commands:
```
$ make check
$ make test
```

## Contributing
Since this codebase is supposed to stay clean and minimalistic, contributions addressing
the following are welcome:
- code correctness
- code cleanliness
- documentation quality
- speed or memory improvements
- resolving issues
- providing pre-trained models

Code extending the functionalities beyond the basics will most likely not end up in the
main branch, but we're curious to learn what you used Joey NMT for.


## Projects and Extensions
Here we'll collect projects and repositories that are based on Joey NMT, so you can find
inspiration and examples on how to modify and extend the code.

### Joey NMT v2.x
- :ear: **JoeyS2T**. Joey NMT is extended for Speech-to-Text tasks! Checkout the [code](https://github.com/may-/joeys2t) and the [EMNLP 2022 Paper](https://arxiv.org/abs/2210.02545).
- :right_anger_bubble: **Discord Joey**. This script demonstrates how to deploy Joey NMT models as a Chatbot on Discord. [Code](scripts/discord_joey.py)

### Joey NMT v1.x
- :spider_web: **Masakhane Web**. [@CateGitau](https://github.com/categitau), [@Kabongosalomon](https://github.com/Kabongosalomon), [@vukosim](https://github.com/vukosim) and team built a whole web translation platform for the African NMT models that Masakhane built with Joey NMT. The best is: it's completely open-source, so anyone can contribute new models or features. Try it out [here](http://translate.masakhane.io/), and check out the [code](https://github.com/dsfsi/masakhane-web).
- :gear: **MutNMT**. [@sjarmero](https://github.com/sjarmero) created a web application to train NMT: it lets the user train, inspect, evaluate and translate with Joey NMT --- perfect for NMT newbies! Code [here](https://github.com/Prompsit/mutnmt). The tool was developed by [Prompsit](https://www.prompsit.com/) in the framework of the European project [MultiTraiNMT](http://www.multitrainmt.eu/).
- :star2: **Cantonese-Mandarin Translator**. [@evelynkyl](https://github.com/evelynkyl/) trained different NMT models for translating between the low-resourced Cantonese and Mandarin,  with the help of some cool parallel sentence mining tricks! Check out her work [here](https://github.com/evelynkyl/yue_nmt).
- :book: **Russian-Belarusian Translator**. [@tsimafeip](https://github.com/tsimafeip) built a translator from Russian to Belarusian and adapted it to legal and medical domains. The code can be found [here](https://github.com/tsimafeip/Translator/).
- :muscle: **Reinforcement Learning**. [@samuki](https://github.com/samuki/) implemented various policy gradient variants in Joey NMT: here's the [code](https://github.com/samuki/reinforce-joey), could the logo be any more perfect? :muscle: :koala:
- :hand: **Sign Language Translation**. [@neccam](https://github.com/neccam/) built a sign language translator that continuosly recognizes sign language and translates it. Check out the [code](https://github.com/neccam/slt) and the [CVPR 2020 paper](https://openaccess.thecvf.com/content_CVPR_2020/html/Camgoz_Sign_Language_Transformers_Joint_End-to-End_Sign_Language_Recognition_and_Translation_CVPR_2020_paper.html)!
- :abc: [@bpopeters](https://github.com/bpopeters/) built [Possum-NMT](https://github.com/deep-spin/sigmorphon-seq2seq) for multilingual grapheme-to-phoneme transduction and morphologic inflection. Read their [paper](https://www.aclweb.org/anthology/2020.sigmorphon-1.4.pdf) for SIGMORPHON 2020!
- :camera: **Image Captioning**. [@pperle](https://github.com/pperle) and [@stdhd](https://github.com/stdhd) built an image captioning tool on top of Joey NMT, check out the [code](https://github.com/stdhd/image_captioning) and the [demo](https://image2caption.pascalperle.de/)!
- :bulb: **Joey Toy Models**. [@bricksdont](https://github.com/bricksdont) built a [collection of scripts](https://github.com/bricksdont/joeynmt-toy-models) showing how to install Joey NMT, preprocess data, train and evaluate models. This is a great starting point for anyone who wants to run systematic experiments, tends to forget python calls, or doesn't like to run notebook cells! 
- :earth_africa: **African NMT**. [@jaderabbit](https://github.com/jaderabbit) started an initiative at the Indaba Deep Learning School 2019 to ["put African NMT on the map"](https://twitter.com/alienelf/status/1168159616167010305). The goal is to build and collect NMT models for low-resource African languages. The [Masakhane repository](https://github.com/masakhane-io/masakhane-mt) contains and explains all the code you need to train Joey NMT and points to data sources. It also contains benchmark models and configurations that members of Masakhane have built for various African languages. Furthermore, you might be interested in joining the [Masakhane community](https://github.com/masakhane-io/masakhane-community) if you're generally interested in low-resource NLP/NMT. Also see the [EMNLP Findings paper](https://arxiv.org/abs/2010.02353).
- :speech_balloon: **Slack Joey**. [Code](https://github.com/juliakreutzer/slack-joey) to locally deploy a Joey NMT model as chat bot in a Slack workspace. It's a convenient way to probe your model without having to implement an API. And bad translations for chat messages can be very entertaining, too ;)
- :globe_with_meridians: **Flask Joey**. [@kevindegila](https://github.com/kevindegila) built a [flask interface to Joey](https://github.com/kevindegila/flask-joey), so you can deploy your trained model in a web app and query it in the browser. 
- :busts_in_silhouette: **User Study**. We evaluated the code quality of this repository by testing the understanding of novices through quiz questions. Find the details in Section 3 of the [Joey NMT paper](https://arxiv.org/abs/1907.12484).
- :pencil: **Self-Regulated Interactive Seq2Seq Learning**. Julia Kreutzer and Stefan Riezler. Published at ACL 2019. [Paper](https://arxiv.org/abs/1907.05190) and [Code](https://github.com/juliakreutzer/joeynmt/tree/acl19). This project augments the standard fully-supervised learning regime by weak and self-supervision for a better trade-off of quality and supervision costs in interactive NMT.
- :camel: **Hieroglyph Translation**. Joey NMT was used to translate hieroglyphs in [this IWSLT 2019 paper](https://www.cl.uni-heidelberg.de/statnlpgroup/publications/IWSLT2019.pdf) by Philipp Wiesenbach and Stefan Riezler. They gave Joey NMT multi-tasking abilities. 

If you used Joey NMT for a project, publication or built some code on top of it, let us know and we'll link it here.


## Contact
Please leave an issue if you have questions or issues with the code.

For general questions, email us at `joeynmt <at> gmail.com`. :love_letter:


## Reference
If you use Joey NMT in a publication or thesis, please cite the following [paper](https://arxiv.org/abs/1907.12484):

```
@inproceedings{kreutzer-etal-2019-joey,
    title = "Joey {NMT}: A Minimalist {NMT} Toolkit for Novices",
    author = "Kreutzer, Julia  and
      Bastings, Jasmijn  and
      Riezler, Stefan",
    booktitle = "Proceedings of the 2019 Conference on Empirical Methods in Natural Language Processing and the 9th International Joint Conference on Natural Language Processing (EMNLP-IJCNLP): System Demonstrations",
    month = nov,
    year = "2019",
    address = "Hong Kong, China",
    publisher = "Association for Computational Linguistics",
    url = "https://www.aclweb.org/anthology/D19-3019",
    doi = "10.18653/v1/D19-3019",
    pages = "109--114",
}
```

## Naming
Joeys are [infant marsupials](https://en.wikipedia.org/wiki/Marsupial#Early_development). :koala:<|MERGE_RESOLUTION|>--- conflicted
+++ resolved
@@ -3,7 +3,6 @@
 [![License](https://img.shields.io/badge/License-Apache_2.0-blue.svg)](https://opensource.org/licenses/Apache-2.0)
 
 
-<<<<<<< HEAD
 ## What's new
 
 - 18th March 2023: upgraded to JoeyNMT v2.3.0
@@ -15,8 +14,6 @@
 - 4th September 2022: upgraded to JoeyNMT v2.1.0
 
 
-=======
->>>>>>> 24096a46
 ## Goal and Purpose
 :koala: Joey NMT framework is developed for educational purposes.
 It aims to be a **clean** and **minimalistic** code base to help novices 
@@ -84,42 +81,20 @@
 ```
 
 ### B. From source (for local development)
-<<<<<<< HEAD
-1. Clone this repository:
-  ```bash
-  $ git clone https://github.com/may-/joeynmt.git
-  $ cd joeynmt
-  ```
-2. Install Joey NMT and it's requirements:
-  ```bash
-  $ pip install -e .
-  ```
-3. Run the unit tests:
-  ```bash
-  $ python -m unittest
-  ```
-=======
 ```bash
 $ git clone https://github.com/joeynmt/joeynmt.git  # Clone this repository
 $ cd joeynmt
 $ python -m pip install -e .  # Install Joey NMT and it's requirements
 $ python -m unittest  # Run the unit tests
 ```
->>>>>>> 24096a46
 
 
 ## Change logs
 ### v2.3
-<<<<<<< HEAD
-- compatibility with torch 2.0 tested
-- introduced [DistributedDataParallel](https://pytorch.org/tutorials/beginner/dist_overview.html)
-- implemented prompting, see [notebooks/torchhub.ipynb](notebooks/torchhub.ipynb)
-=======
 - introduced [DistributedDataParallel](https://pytorch.org/tutorials/beginner/dist_overview.html).
 - implemented language tags, see [notebooks/torchhub.ipynb](notebooks/torchhub.ipynb)
 - released a [iwslt14 de-en-fr multilingual model](https://huggingface.co/may-ohta/iwslt14_prompt) trained using DDP
 - special symbols definition refactoring
->>>>>>> 24096a46
 - configuration refactoring
 - autocast refactoring
 - enabled activation function selection
@@ -181,15 +156,10 @@
 
 For details, follow the tutorials in [notebooks](notebooks) dir.
 #### v2.x
-<<<<<<< HEAD
-- [quick start with joeynmt2](notebooks/joey_v2_demo.ipynb)
-- [fine tuning tutorial](notebooks/fine_tuning_tutorial_enja.ipynb)
+- [quick start with joeynmt2](notebooks/joey_v2_demo.ipynb) This quick start guide walks you step-by-step through the installation, data preparation, training, and evaluation.
+- [torch hub interface](notebooks/torchhub.ipynb) How to generate translation from a pretrained model
 - [tokenizer tutorial](notebooks/tokenizer_tutorial_en.ipynb)
 - [joeyS2T ASR tutorial](https://github.com/may-/joeys2t/blob/main/notebooks/joeyS2T_ASR_tutorial.ipynb)
-=======
-- [quick start with joeynmt2](notebooks/joey_v2_demo.ipynb) This quick start guide walks you step-by-step through the installation, data preparation, training, and evaluation.
-- [torch hub interface](notebooks/torchhub.ipynb) How to generate translation from a pretrained model
->>>>>>> 24096a46
 
 #### v1.x
 - [demo notebook](notebooks/joey_v1_demo.ipynb)
