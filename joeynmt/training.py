# coding: utf-8

"""
Training module
"""

import argparse
import time
import shutil
from typing import List
import os
import queue

import numpy as np

import torch
from torch import Tensor

from torchtext.data import Dataset

from tensorboardX import SummaryWriter

from joeynmt.model import build_model
from joeynmt.batch import Batch
from joeynmt.helpers import log_data_info, load_config, log_cfg, \
    store_attention_plots, load_checkpoint, make_model_dir, \
    make_logger, set_seed, symlink_update, ConfigurationError
from joeynmt.model import Model
from joeynmt.prediction import validate_on_data
from joeynmt.loss import XentLoss
from joeynmt.data import load_data, make_data_iter
from joeynmt.builders import build_optimizer, build_scheduler, \
    build_gradient_clipper
from joeynmt.prediction import test


# pylint: disable=too-many-instance-attributes
class TrainManager:
    """ Manages training loop, validations, learning rate scheduling
    and early stopping."""

    def __init__(self, model: Model, config: dict) -> None:
        """
        Creates a new TrainManager for a model, specified as in configuration.

        :param model: torch module defining the model
        :param config: dictionary containing the training configurations
        """
        train_config = config["training"]

        # files for logging and storing
        self.model_dir = make_model_dir(train_config["model_dir"],
                                        overwrite=train_config.get(
                                            "overwrite", False))
        self.logger = make_logger(model_dir=self.model_dir)
        self.logging_freq = train_config.get("logging_freq", 100)
        self.valid_report_file = "{}/validations.txt".format(self.model_dir)
        self.tb_writer = SummaryWriter(log_dir=self.model_dir+"/tensorboard/")

        # model
        self.model = model
        self.pad_index = self.model.pad_index
        self.bos_index = self.model.bos_index
        self._log_parameters_list()

        # objective
        self.label_smoothing = train_config.get("label_smoothing", 0.0)
        self.loss = XentLoss(pad_index=self.pad_index,
                             smoothing=self.label_smoothing)
        self.normalization = train_config.get("normalization", "batch")
        if self.normalization not in ["batch", "tokens"]:
            raise ConfigurationError("Invalid normalization. "
                                     "Valid options: 'batch', 'tokens'.")

        # optimization
        self.learning_rate_min = train_config.get("learning_rate_min", 1.0e-8)

        self.clip_grad_fun = build_gradient_clipper(config=train_config)
        self.optimizer = build_optimizer(config=train_config,
                                         parameters=model.parameters())

        # validation & early stopping
        self.validation_freq = train_config.get("validation_freq", 1000)
        self.log_valid_sents = train_config.get("print_valid_sents", [0, 1, 2])
        self.ckpt_queue = queue.Queue(
            maxsize=train_config.get("keep_last_ckpts", 5))
        self.eval_metric = train_config.get("eval_metric", "bleu")
        if self.eval_metric not in ['bleu', 'chrf']:
            raise ConfigurationError("Invalid setting for 'eval_metric', "
                                     "valid options: 'bleu', 'chrf'.")
        self.early_stopping_metric = train_config.get("early_stopping_metric",
                                                      "eval_metric")

        # if we schedule after BLEU/chrf, we want to maximize it, else minimize
        # early_stopping_metric decides on how to find the early stopping point:
        # ckpts are written when there's a new high/low score for this metric
        if self.early_stopping_metric in ["ppl", "loss"]:
            self.minimize_metric = True
        elif self.early_stopping_metric == "eval_metric":
            if self.eval_metric in ["bleu", "chrf"]:
                self.minimize_metric = False
            else:  # eval metric that has to get minimized (not yet implemented)
                self.minimize_metric = True
        else:
            raise ConfigurationError(
                "Invalid setting for 'early_stopping_metric', "
                "valid options: 'loss', 'ppl', 'eval_metric'.")

        # learning rate scheduling
        self.scheduler, self.scheduler_step_at = build_scheduler(
            config=train_config,
            scheduler_mode="min" if self.minimize_metric else "max",
            optimizer=self.optimizer,
            hidden_size=config["model"]["encoder"]["hidden_size"])

        # data & batch handling
        self.level = config["data"]["level"]
        if self.level not in ["word", "bpe", "char"]:
            raise ConfigurationError("Invalid segmentation level. "
                                     "Valid options: 'word', 'bpe', 'char'.")
        self.shuffle = train_config.get("shuffle", True)
        self.epochs = train_config["epochs"]
        self.batch_size = train_config["batch_size"]
        self.batch_type = train_config.get("batch_type", "sentence")
        self.batch_multiplier = train_config.get("batch_multiplier", 1)

        # generation
        self.max_output_length = train_config.get("max_output_length", None)

        # CPU / GPU
        self.use_cuda = train_config["use_cuda"]
        if self.use_cuda:
            self.model.cuda()
            self.loss.cuda()

        # initialize training statistics
        self.steps = 0
        # stop training if this flag is True by reaching learning rate minimum
        self.stop = False
        self.total_tokens = 0
        self.best_ckpt_iteration = 0
        # initial values for best scores
        self.best_ckpt_score = np.inf if self.minimize_metric else -np.inf
        # comparison function for scores
        self.is_best = lambda score: score < self.best_ckpt_score \
            if self.minimize_metric else score > self.best_ckpt_score

        # model parameters
        if "load_model" in train_config.keys():
            model_load_path = train_config["load_model"]
            self.logger.info("Loading model from %s", model_load_path)
            self.init_from_checkpoint(model_load_path)

    def _save_checkpoint(self) -> None:
        """
        Save the model's current parameters and the training state to a
        checkpoint.

        The training state contains the total number of training steps,
        the total number of training tokens,
        the best checkpoint score and iteration so far,
        and optimizer and scheduler states.

        """
        model_path = "{}/{}.ckpt".format(self.model_dir, self.steps)
        state = {
            "steps": self.steps,
            "total_tokens": self.total_tokens,
            "best_ckpt_score": self.best_ckpt_score,
            "best_ckpt_iteration": self.best_ckpt_iteration,
            "model_state": self.model.state_dict(),
            "optimizer_state": self.optimizer.state_dict(),
            "scheduler_state": self.scheduler.state_dict() if \
            self.scheduler is not None else None,
        }
        torch.save(state, model_path)
        if self.ckpt_queue.full():
            to_delete = self.ckpt_queue.get()  # delete oldest ckpt
            try:
                os.remove(to_delete)
            except FileNotFoundError:
                self.logger.warning("Wanted to delete old checkpoint %s but "
                                    "file does not exist.", to_delete)

        self.ckpt_queue.put(model_path)

        # create/modify symbolic link for best checkpoint
        symlink_update("{}.ckpt".format(self.steps),
                       "{}/best.ckpt".format(self.model_dir))

    def init_from_checkpoint(self, path: str) -> None:
        """
        Initialize the trainer from a given checkpoint file.

        This checkpoint file contains not only model parameters, but also
        scheduler and optimizer states, see `self._save_checkpoint`.

        :param path: path to checkpoint
        """
        model_checkpoint = load_checkpoint(path=path, use_cuda=self.use_cuda)

        # restore model and optimizer parameters
        self.model.load_state_dict(model_checkpoint["model_state"])
        self.optimizer.load_state_dict(model_checkpoint["optimizer_state"])

        if model_checkpoint["scheduler_state"] is not None and \
                        self.scheduler is not None:
            self.scheduler.load_state_dict(model_checkpoint["scheduler_state"])

        # restore counts
        self.steps = model_checkpoint["steps"]
        self.total_tokens = model_checkpoint["total_tokens"]
        self.best_ckpt_score = model_checkpoint["best_ckpt_score"]
        self.best_ckpt_iteration = model_checkpoint["best_ckpt_iteration"]

        # move parameters to cuda
        if self.use_cuda:
            self.model.cuda()

    def train_and_validate(self, train_data: Dataset, valid_data: Dataset) \
            -> None:
        """
        Train the model and validate it from time to time on the validation set.

        :param train_data: training data
        :param valid_data: validation data
        """
        train_iter = make_data_iter(train_data,
                                    batch_size=self.batch_size,
                                    batch_type=self.batch_type,
                                    train=True, shuffle=self.shuffle)
        for epoch_no in range(self.epochs):
            self.logger.info("EPOCH %d", epoch_no + 1)

            if self.scheduler is not None and self.scheduler_step_at == "epoch":
                self.scheduler.step(epoch=epoch_no)

            self.model.train()

            start = time.time()
            total_valid_duration = 0
            processed_tokens = self.total_tokens
            count = self.batch_multiplier - 1
            epoch_loss = 0

            for batch in iter(train_iter):
                # reactivate training
                self.model.train()
                # create a Batch object from torchtext batch
                batch = Batch(batch, self.pad_index, use_cuda=self.use_cuda)

                # only update every batch_multiplier batches
                # see https://medium.com/@davidlmorton/
                # increasing-mini-batch-size-without-increasing-
                # memory-6794e10db672
                update = count == 0
                # print(count, update, self.steps)
                batch_loss = self._train_batch(batch, update=update)
                self.tb_writer.add_scalar("train/train_batch_loss", batch_loss,
                                          self.steps)
                count = self.batch_multiplier if update else count
                count -= 1
                epoch_loss += batch_loss.detach().cpu().numpy()

                if self.scheduler is not None and \
                        self.scheduler_step_at == "step" and update:
                    self.scheduler.step()

                # log learning progress
                if self.steps % self.logging_freq == 0 and update:
                    elapsed = time.time() - start - total_valid_duration
                    elapsed_tokens = self.total_tokens - processed_tokens
                    self.logger.info(
                        "Epoch %3d Step: %8d Batch Loss: %12.6f "
                        "Tokens per Sec: %8.0f, Lr: %.6f",
                        epoch_no + 1, self.steps, batch_loss,
                        elapsed_tokens / elapsed,
                        self.optimizer.param_groups[0]["lr"])
                    start = time.time()
                    total_valid_duration = 0

                # validate on the entire dev set
                if self.steps % self.validation_freq == 0 and update:
                    valid_start_time = time.time()

                    valid_score, valid_loss, valid_ppl, valid_sources, \
                        valid_sources_raw, valid_references, valid_hypotheses, \
                        valid_hypotheses_raw, valid_attention_scores = \
                        validate_on_data(
                            batch_size=self.batch_size,
                            data=valid_data,
                            eval_metric=self.eval_metric,
                            level=self.level, model=self.model,
                            use_cuda=self.use_cuda,
                            max_output_length=self.max_output_length,
                            loss_function=self.loss,
                            beam_size=0,  # greedy validations
                            batch_type=self.batch_type
                        )

                    self.tb_writer.add_scalar("valid/valid_loss",
                                              valid_loss, self.steps)
                    self.tb_writer.add_scalar("valid/valid_score",
                                              valid_score, self.steps)
                    self.tb_writer.add_scalar("valid/valid_ppl",
                                              valid_ppl, self.steps)

                    if self.early_stopping_metric == "loss":
                        ckpt_score = valid_loss
                    elif self.early_stopping_metric in ["ppl", "perplexity"]:
                        ckpt_score = valid_ppl
                    else:
                        ckpt_score = valid_score

                    new_best = False
                    if self.is_best(ckpt_score):
                        self.best_ckpt_score = ckpt_score
                        self.best_ckpt_iteration = self.steps
                        self.logger.info(
                            'Hooray! New best validation result [%s]!',
                            self.early_stopping_metric)
                        if self.ckpt_queue.maxsize > 0:
                            self.logger.info("Saving new checkpoint.")
                            new_best = True
                            self._save_checkpoint()

                    if self.scheduler is not None \
                            and self.scheduler_step_at == "validation":
                        self.scheduler.step(ckpt_score)

                    # append to validation report
                    self._add_report(
                        valid_score=valid_score, valid_loss=valid_loss,
                        valid_ppl=valid_ppl, eval_metric=self.eval_metric,
                        new_best=new_best)

                    self._log_examples(
                        sources_raw=valid_sources_raw,
                        sources=valid_sources,
                        hypotheses_raw=valid_hypotheses_raw,
                        hypotheses=valid_hypotheses,
                        references=valid_references
                    )

                    valid_duration = time.time() - valid_start_time
                    total_valid_duration += valid_duration
                    self.logger.info(
                        'Validation result at epoch %3d, step %8d: %s: %6.2f, '
                        'loss: %8.4f, ppl: %8.4f, duration: %.4fs',
                            epoch_no+1, self.steps, self.eval_metric,
                            valid_score, valid_loss, valid_ppl, valid_duration)

                    # store validation set outputs
                    self._store_outputs(valid_hypotheses)

                    # store attention plots for selected valid sentences
                    if valid_attention_scores:
                        store_attention_plots(
                            attentions=valid_attention_scores,
                            targets=valid_hypotheses_raw,
                            sources=[s for s in valid_data.src],
                            indices=self.log_valid_sents,
                            output_prefix="{}/att.{}".format(
                                self.model_dir, self.steps),
                            tb_writer=self.tb_writer, steps=self.steps)

                if self.stop:
                    break
            if self.stop:
                self.logger.info(
                    'Training ended since minimum lr %f was reached.',
                     self.learning_rate_min)
                break

            self.logger.info('Epoch %3d: total training loss %.2f', epoch_no+1,
                             epoch_loss)
        else:
            self.logger.info('Training ended after %3d epochs.', epoch_no+1)
        self.logger.info('Best validation result at step %8d: %6.2f %s.',
                         self.best_ckpt_iteration, self.best_ckpt_score,
                         self.early_stopping_metric)

    def _train_batch(self, batch: Batch, update: bool = True) -> Tensor:
        """
        Train the model on one batch: Compute the loss, make a gradient step.

        :param batch: training batch
        :param update: if False, only store gradient. if True also make update
        :return: loss for batch (sum)
        """
        batch_loss = self.model.get_loss_for_batch(
            batch=batch, loss_function=self.loss)

        # normalize batch loss
        if self.normalization == "batch":
            normalizer = batch.nseqs
        elif self.normalization == "tokens":
            normalizer = batch.ntokens
        else:
            raise NotImplementedError("Only normalize by 'batch' or 'tokens'")

        norm_batch_loss = batch_loss / normalizer
        # division needed since loss.backward sums the gradients until updated
        norm_batch_multiply = norm_batch_loss / self.batch_multiplier

        # compute gradients
        norm_batch_multiply.backward()

        if self.clip_grad_fun is not None:
            # clip gradients (in-place)
            self.clip_grad_fun(params=self.model.parameters())

        if update:
            # make gradient step
            self.optimizer.step()
            self.optimizer.zero_grad()

            # increment step counter
            self.steps += 1

        # increment token counter
        self.total_tokens += batch.ntokens

        return norm_batch_loss

    def _add_report(self, valid_score: float, valid_ppl: float,
                    valid_loss: float, eval_metric: str,
                    new_best: bool = False) -> None:
        """
        Append a one-line report to validation logging file.

        :param valid_score: validation evaluation score [eval_metric]
        :param valid_ppl: validation perplexity
        :param valid_loss: validation loss (sum over whole validation set)
        :param eval_metric: evaluation metric, e.g. "bleu"
        :param new_best: whether this is a new best model
        """
        current_lr = -1
        # ignores other param groups for now
        for param_group in self.optimizer.param_groups:
            current_lr = param_group['lr']

        if current_lr < self.learning_rate_min:
            self.stop = True

        with open(self.valid_report_file, 'a') as opened_file:
            opened_file.write(
                "Steps: {}\tLoss: {:.5f}\tPPL: {:.5f}\t{}: {:.5f}\t"
                "LR: {:.8f}\t{}\n".format(
                    self.steps, valid_loss, valid_ppl, eval_metric,
                    valid_score, current_lr, "*" if new_best else ""))

    def _log_parameters_list(self) -> None:
        """
        Write all model parameters (name, shape) to the log.
        """
        model_parameters = filter(lambda p: p.requires_grad,
                                  self.model.parameters())
        n_params = sum([np.prod(p.size()) for p in model_parameters])
        self.logger.info("Total params: %d", n_params)
        trainable_params = [n for (n, p) in self.model.named_parameters()
                            if p.requires_grad]
        self.logger.info("Trainable parameters: %s", sorted(trainable_params))
        assert trainable_params

    def _log_examples(self, sources: List[str], hypotheses: List[str],
                      references: List[str],
                      sources_raw: List[List[str]] = None,
                      hypotheses_raw: List[List[str]] = None,
                      references_raw: List[List[str]] = None) -> None:
        """
        Log a the first `self.log_valid_sents` sentences from given examples.

        :param sources: decoded sources (list of strings)
        :param hypotheses: decoded hypotheses (list of strings)
        :param references: decoded references (list of strings)
        :param sources_raw: raw sources (list of list of tokens)
        :param hypotheses_raw: raw hypotheses (list of list of tokens)
        :param references_raw: raw references (list of list of tokens)
        """
        for p in self.log_valid_sents:

            if p >= len(sources):
                continue

            self.logger.info("Example #%d", p)

            if sources_raw is not None:
                self.logger.debug("\tRaw source:     %s", sources_raw[p])
            if references_raw is not None:
                self.logger.debug("\tRaw reference:  %s", references_raw[p])
            if hypotheses_raw is not None:
                self.logger.debug("\tRaw hypothesis: %s", hypotheses_raw[p])

            self.logger.info("\tSource:     %s", sources[p])
            self.logger.info("\tReference:  %s", references[p])
            self.logger.info("\tHypothesis: %s", hypotheses[p])

    def _store_outputs(self, hypotheses: List[str]) -> None:
        """
        Write current validation outputs to file in `self.model_dir.`

        :param hypotheses: list of strings
        """
        current_valid_output_file = "{}/{}.hyps".format(self.model_dir,
                                                        self.steps)
        with open(current_valid_output_file, 'w') as opened_file:
            for hyp in hypotheses:
                opened_file.write("{}\n".format(hyp))


def train(cfg_file: str) -> None:
    """
    Main training function. After training, also test on test data if given.

    :param cfg_file: path to configuration yaml file
    """
    cfg = load_config(cfg_file)

    # set the random seed
    set_seed(seed=cfg["training"].get("random_seed", 42))

    # load the data
    train_data, dev_data, test_data, src_vocab, trg_vocab = load_data(
        data_cfg=cfg["data"])

    # build an encoder-decoder model
    model = build_model(cfg["model"], src_vocab=src_vocab, trg_vocab=trg_vocab)

    # for training management, e.g. early stopping and model selection
    trainer = TrainManager(model=model, config=cfg)

    # store copy of original training config in model dir
    shutil.copy2(cfg_file, trainer.model_dir+"/config.yaml")

    # log all entries of config
    log_cfg(cfg, trainer.logger)

    log_data_info(train_data=train_data, valid_data=dev_data,
                  test_data=test_data, src_vocab=src_vocab, trg_vocab=trg_vocab,
                  logging_function=trainer.logger.info)

    trainer.logger.info(str(model))

    # store the vocabs
    src_vocab_file = "{}/src_vocab.txt".format(cfg["training"]["model_dir"])
    src_vocab.to_file(src_vocab_file)
    trg_vocab_file = "{}/trg_vocab.txt".format(cfg["training"]["model_dir"])
    trg_vocab.to_file(trg_vocab_file)

    # train the model
    trainer.train_and_validate(train_data=train_data, valid_data=dev_data)

<<<<<<< HEAD
    # test the model with the best checkpoint
    if test_data is not None:

        # load checkpoint
        checkpoint_path = "{}/{}.ckpt".format(
            trainer.model_dir, trainer.best_ckpt_iteration)
        try:
            trainer.init_from_checkpoint(checkpoint_path)
        except AssertionError:
            trainer.logger.warning("Checkpoint %s does not exist. "
                                   "Skipping testing.", checkpoint_path)
            if trainer.best_ckpt_iteration == 0 \
                and trainer.best_ckpt_score in [np.inf, -np.inf]:
                trainer.logger.warning(
                    "It seems like no checkpoint was written, "
                    "since no improvement was obtained over the initial model.")
            return

        # generate hypotheses for test data
        if "testing" in cfg.keys():
            beam_size = cfg["testing"].get("beam_size", 0)
            beam_alpha = cfg["testing"].get("alpha", -1)
        else:
            beam_size = 0
            beam_alpha = -1

        # pylint: disable=unused-variable
        score, loss, ppl, sources, sources_raw, references, hypotheses, \
            hypotheses_raw, attention_scores = validate_on_data(
                data=test_data, batch_size=trainer.batch_size,
                eval_metric=trainer.eval_metric, level=trainer.level,
                max_output_length=trainer.max_output_length,
                model=model, use_cuda=trainer.use_cuda, loss_function=None,
                beam_size=beam_size, beam_alpha=beam_alpha)

        if "trg" in test_data.fields:
            decoding_description = "Greedy decoding" if beam_size == 0 else \
                "Beam search decoding with beam size = {} and alpha = {}"\
                    .format(beam_size, beam_alpha)
            trainer.logger.info("Test data result: %f %s [%s]",
                                score, trainer.eval_metric,
                                decoding_description)
        else:
            trainer.logger.info(
                "No references given for %s -> no evaluation.",
                cfg["data"]["test"]["src"])

        output_path_set = "{}/{}".format(
            trainer.model_dir, "test.trg")
        with open(output_path_set, mode="w", encoding="utf-8") as f:
            for h in hypotheses:
                f.write(h + "\n")
        trainer.logger.info("Test translations saved to: %s", output_path_set)
=======
    # predict with the best model on validation and test
    # (if test data is available)
    ckpt = "{}/{}.ckpt".format(trainer.model_dir, trainer.best_ckpt_iteration)
    output_name = "{:08d}.hyps".format(trainer.best_ckpt_iteration)
    output_path = os.path.join(trainer.model_dir, output_name)
    test(cfg_file, ckpt=ckpt, output_path=output_path, logger=trainer.logger)
>>>>>>> 702df0a3


if __name__ == "__main__":
    parser = argparse.ArgumentParser('Joey-NMT')
    parser.add_argument("config", default="configs/default.yaml", type=str,
                        help="Training configuration file (yaml).")
    args = parser.parse_args()
    train(cfg_file=args.config)<|MERGE_RESOLUTION|>--- conflicted
+++ resolved
@@ -508,7 +508,6 @@
             for hyp in hypotheses:
                 opened_file.write("{}\n".format(hyp))
 
-
 def train(cfg_file: str) -> None:
     """
     Main training function. After training, also test on test data if given.
@@ -551,70 +550,14 @@
     # train the model
     trainer.train_and_validate(train_data=train_data, valid_data=dev_data)
 
-<<<<<<< HEAD
-    # test the model with the best checkpoint
-    if test_data is not None:
-
-        # load checkpoint
-        checkpoint_path = "{}/{}.ckpt".format(
-            trainer.model_dir, trainer.best_ckpt_iteration)
-        try:
-            trainer.init_from_checkpoint(checkpoint_path)
-        except AssertionError:
-            trainer.logger.warning("Checkpoint %s does not exist. "
-                                   "Skipping testing.", checkpoint_path)
-            if trainer.best_ckpt_iteration == 0 \
-                and trainer.best_ckpt_score in [np.inf, -np.inf]:
-                trainer.logger.warning(
-                    "It seems like no checkpoint was written, "
-                    "since no improvement was obtained over the initial model.")
-            return
-
-        # generate hypotheses for test data
-        if "testing" in cfg.keys():
-            beam_size = cfg["testing"].get("beam_size", 0)
-            beam_alpha = cfg["testing"].get("alpha", -1)
-        else:
-            beam_size = 0
-            beam_alpha = -1
-
-        # pylint: disable=unused-variable
-        score, loss, ppl, sources, sources_raw, references, hypotheses, \
-            hypotheses_raw, attention_scores = validate_on_data(
-                data=test_data, batch_size=trainer.batch_size,
-                eval_metric=trainer.eval_metric, level=trainer.level,
-                max_output_length=trainer.max_output_length,
-                model=model, use_cuda=trainer.use_cuda, loss_function=None,
-                beam_size=beam_size, beam_alpha=beam_alpha)
-
-        if "trg" in test_data.fields:
-            decoding_description = "Greedy decoding" if beam_size == 0 else \
-                "Beam search decoding with beam size = {} and alpha = {}"\
-                    .format(beam_size, beam_alpha)
-            trainer.logger.info("Test data result: %f %s [%s]",
-                                score, trainer.eval_metric,
-                                decoding_description)
-        else:
-            trainer.logger.info(
-                "No references given for %s -> no evaluation.",
-                cfg["data"]["test"]["src"])
-
-        output_path_set = "{}/{}".format(
-            trainer.model_dir, "test.trg")
-        with open(output_path_set, mode="w", encoding="utf-8") as f:
-            for h in hypotheses:
-                f.write(h + "\n")
-        trainer.logger.info("Test translations saved to: %s", output_path_set)
-=======
     # predict with the best model on validation and test
     # (if test data is available)
     ckpt = "{}/{}.ckpt".format(trainer.model_dir, trainer.best_ckpt_iteration)
     output_name = "{:08d}.hyps".format(trainer.best_ckpt_iteration)
     output_path = os.path.join(trainer.model_dir, output_name)
     test(cfg_file, ckpt=ckpt, output_path=output_path, logger=trainer.logger)
->>>>>>> 702df0a3
-
-
+
+    
 if __name__ == "__main__":
     parser = argparse.ArgumentParser('Joey-NMT')
     parser.add_argument("config", default="configs/default.yaml", type=str,
